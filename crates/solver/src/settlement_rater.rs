use crate::{
    driver::solver_settlements::RatedSettlement,
    settlement::{external_prices::ExternalPrices, Settlement},
    settlement_access_list::{estimate_settlement_access_list, AccessListEstimating},
    settlement_simulation::{call_data, settle_method, simulate_and_estimate_gas_at_current_block},
    solver::{SettlementWithSolver, Simulation, SimulationWithError, Solver},
};
use anyhow::{Context, Result};
use contracts::GPv2Settlement;
use ethcontract::{errors::ExecutionError, H160};
use futures::future::join_all;
use gas_estimation::GasPrice1559;
use itertools::{Either, Itertools};
use num::BigRational;
use primitive_types::U256;
<<<<<<< HEAD
use shared::{code_fetching::CodeFetching, ethrpc::Web3, http_solver::model::SimulatedTransaction};
use std::{
    borrow::Borrow,
    collections::{HashMap, HashSet},
    sync::Arc,
};
=======
use shared::{
    code_fetching::CodeFetching,
    ethrpc::Web3,
    http_solver::model::{InternalizationStrategy, SimulatedTransaction},
};
use std::{borrow::Borrow, sync::Arc};
>>>>>>> f41fe814
use web3::types::AccessList;

type SolverSettlement = (Arc<dyn Solver>, Settlement);
pub type RatedSolverSettlement = (Arc<dyn Solver>, RatedSettlement, Option<AccessList>);

pub struct SimulationWithResult {
    pub simulation: Simulation,
    /// The outcome of the simulation. Contains either how much gas the settlement used or the
    /// reason why the transaction reverted during the simulation.
    pub gas_estimate: Result<U256, ExecutionError>,
}

#[mockall::automock]
#[async_trait::async_trait]
pub trait SettlementRating: Send + Sync {
    /// Rate settlements, ignoring those for which the rating procedure failed.
    async fn rate_settlements(
        &self,
        settlements: Vec<SolverSettlement>,
        prices: &ExternalPrices,
        gas_price: GasPrice1559,
    ) -> Result<(Vec<RatedSolverSettlement>, Vec<SimulationWithError>)>;

    /// Simulates the settlements and returns the gas used (or reason for revert) as well as
    /// the access list for each settlement.
    async fn simulate_settlements(
        &self,
        settlements: Vec<SolverSettlement>,
        gas_price: GasPrice1559,
        internalization: InternalizationStrategy,
    ) -> Result<Vec<SimulationWithResult>>;
}

pub struct SettlementRater {
    pub access_list_estimator: Arc<dyn AccessListEstimating>,
    pub code_fetcher: Arc<dyn CodeFetching>,
    pub settlement_contract: GPv2Settlement,
    pub web3: Web3,
}

impl SettlementRater {
    async fn append_access_lists(
        &self,
        solver_settlements: Vec<(Arc<dyn Solver>, Settlement)>,
        gas_price: GasPrice1559,
        internalization: InternalizationStrategy,
    ) -> Vec<SettlementWithSolver> {
        join_all(
            solver_settlements
                .into_iter()
                .map(|(solver, settlement)| async {
                    let tx = settle_method(
                        gas_price,
                        &self.settlement_contract,
                        settlement.clone().encode(internalization),
                        solver.account().clone(),
                    )
                    .tx;
                    let access_list = estimate_settlement_access_list(
                        self.access_list_estimator.borrow(),
                        self.code_fetcher.borrow(),
                        self.web3.clone(),
                        solver.account().clone(),
                        &settlement,
                        &tx,
                    )
                    .await
                    .ok();
                    (solver, settlement, access_list)
                }),
        )
        .await
    }
}

#[async_trait::async_trait]
impl SettlementRating for SettlementRater {
    async fn simulate_settlements(
        &self,
        settlements: Vec<(Arc<dyn Solver>, Settlement)>,
        gas_price: GasPrice1559,
        internalization: InternalizationStrategy,
    ) -> Result<Vec<SimulationWithResult>> {
        let settlements = self
            .append_access_lists(settlements, gas_price, internalization)
            .await;
        let block_number = self.web3.eth().block_number().await?.as_u64();
        let simulations = simulate_and_estimate_gas_at_current_block(
            settlements.iter().map(|(solver, settlement, access_list)| {
                (
                    solver.account().clone(),
                    settlement.clone().encode(internalization),
                    access_list.clone(),
                )
            }),
            &self.settlement_contract,
            gas_price,
        )
        .await
        .context("failed to simulate settlements")?;

        let details: Vec<_> = settlements
            .into_iter()
            .zip(simulations.into_iter())
            .map(
                |((solver, settlement, access_list), simulation_result)| SimulationWithResult {
                    simulation: Simulation {
                        transaction: SimulatedTransaction {
                            internalization,
                            access_list,
                            block_number,
                            to: self.settlement_contract.address(),
                            from: solver.account().address(),
                            data: call_data(settlement.clone().encode(internalization)),
                        },
                        settlement,
                        solver,
                    },
                    gas_estimate: simulation_result,
                },
            )
            .collect();
        Ok(details)
    }

    async fn rate_settlements(
        &self,
        settlements: Vec<SolverSettlement>,
        prices: &ExternalPrices,
        gas_price: GasPrice1559,
    ) -> Result<(Vec<RatedSolverSettlement>, Vec<SimulationWithError>)> {
        // first simulate settlements without internalizations to make sure they pass
        let simulations = self
            .simulate_settlements(
                settlements,
                gas_price,
                InternalizationStrategy::EncodeAllInteractions,
            )
            .await?;

        // split simulations into succeeded and failed groups, then do the rating only for succeeded settlements
        let (settlements, simulations_failed): (Vec<_>, Vec<_>) = simulations
            .into_iter()
            .partition_map(|simulation| match simulation.gas_estimate {
                Ok(_) => Either::Left((
                    simulation.simulation.solver,
                    simulation.simulation.settlement,
                )),
                Err(_) => Either::Right(simulation),
            });

        // since rating is done with internalizations, repeat the simulations for previously succeeded simulations
        let mut simulations = self
            .simulate_settlements(
                settlements,
                gas_price,
                InternalizationStrategy::SkipInternalizableInteraction,
            )
            .await?;

        let solver_addresses = simulations
            .iter()
            .map(|simulation| simulation.simulation.solver.account().address())
            .collect::<HashSet<_>>();
        let solver_balances = solver_balances(&self.web3, solver_addresses).await?;

        let gas_price =
            BigRational::from_float(gas_price.effective_gas_price()).expect("Invalid gas price.");

        let rate_settlement = |id, settlement: Settlement, gas_estimate, solver_balance| {
            let surplus = settlement.total_surplus(prices);
            let scaled_solver_fees = settlement.total_scaled_unsubsidized_fees(prices);
            let unscaled_subsidized_fee = settlement.total_unscaled_subsidized_fees(prices);
            RatedSettlement {
                id,
                settlement,
                surplus,
                unscaled_subsidized_fee,
                scaled_unsubsidized_fee: scaled_solver_fees,
                gas_estimate,
                gas_price: gas_price.clone(),
                solver_balance,
            }
        };

        simulations.extend(simulations_failed);
        Ok((simulations.into_iter().enumerate()).partition_map(
            |(
                i,
                SimulationWithResult {
                    simulation,
                    gas_estimate,
                },
            )| {
                match gas_estimate {
                    Ok(gas_estimate) => {
                        let solver_balance = solver_balances
                            .get(&simulation.solver.account().address())
                            .cloned()
                            .expect("missing solver balance");
                        Either::Left((
                            simulation.solver,
                            rate_settlement(i, simulation.settlement, gas_estimate, solver_balance),
                            simulation.transaction.access_list,
                        ))
                    }
                    Err(err) => Either::Right(SimulationWithError {
                        simulation,
                        error: err,
                    }),
                }
            },
        ))
    }
}

async fn solver_balances(web3: &Web3, addresses: HashSet<H160>) -> Result<HashMap<H160, U256>> {
    let addresses: Vec<H160> = addresses.into_iter().collect();
    let futures = addresses
        .iter()
        .map(|address| web3.eth().balance(*address, None))
        .collect::<Vec<_>>();

    futures::future::join_all(futures)
        .await
        .into_iter()
        .enumerate()
        .map(|(index, result)| match result {
            Ok(balance) => Ok((addresses[index], balance)),
            Err(err) => Err(err.into()),
        })
        .collect()
}

#[cfg(test)]
mod tests {
    use super::*;
    use shared::{addr, ethrpc::create_env_test_transport};

    #[tokio::test]
    #[ignore]
    async fn solver_balances_test() {
        let transport = create_env_test_transport();
        let web3 = Web3::new(transport);

        let addreses = HashSet::from([
            addr!("731a0A8ab2C6FcaD841e82D06668Af7f18e34970"),
            addr!("b20B86C4e6DEEB432A22D773a221898bBBD03036"),
            addr!("b20B86C4e6DEEB432A22D773a221898bBBD03036"),
        ]);
        let balances = solver_balances(&web3, addreses).await.unwrap();
        dbg!(balances.clone());
        assert_eq!(balances.len(), 2);
    }
}<|MERGE_RESOLUTION|>--- conflicted
+++ resolved
@@ -13,21 +13,16 @@
 use itertools::{Either, Itertools};
 use num::BigRational;
 use primitive_types::U256;
-<<<<<<< HEAD
-use shared::{code_fetching::CodeFetching, ethrpc::Web3, http_solver::model::SimulatedTransaction};
+use shared::{
+    code_fetching::CodeFetching,
+    ethrpc::Web3,
+    http_solver::model::{InternalizationStrategy, SimulatedTransaction},
+};
 use std::{
     borrow::Borrow,
     collections::{HashMap, HashSet},
     sync::Arc,
 };
-=======
-use shared::{
-    code_fetching::CodeFetching,
-    ethrpc::Web3,
-    http_solver::model::{InternalizationStrategy, SimulatedTransaction},
-};
-use std::{borrow::Borrow, sync::Arc};
->>>>>>> f41fe814
 use web3::types::AccessList;
 
 type SolverSettlement = (Arc<dyn Solver>, Settlement);
@@ -190,7 +185,10 @@
 
         let solver_addresses = simulations
             .iter()
-            .map(|simulation| simulation.simulation.solver.account().address())
+            .filter_map(|simulation| match simulation.gas_estimate {
+                Ok(_) => Some(simulation.simulation.solver.account().address()),
+                Err(_) => None,
+            })
             .collect::<HashSet<_>>();
         let solver_balances = solver_balances(&self.web3, solver_addresses).await?;
 
